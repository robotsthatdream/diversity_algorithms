--- conflicted
+++ resolved
@@ -1,13 +1,10 @@
 from setuptools import setup, find_packages
 
 setup(name='diversity_algorithms',
-<<<<<<< HEAD
       version='0.0.1',
       install_requires=['gym>=0.2.3','deap','scoop','dill','alphashape'],
-=======
       version='0.0.2',
       install_requires=['gym>=0.2.3','deap','scoop','dill'],
->>>>>>> 3ff91a21
       packages=find_packages(),
       include_package_data=True,
       author='Alex Coninx',
