# coding: utf-8

# This set of functions tries to characterize set of individuals

import random
import numpy as np
import numpy.ma as ma
import math as m
from functools import *
from scipy.spatial.distance import jensenshannon
from deap import tools, base, algorithms

def build_grid(min_x, max_x, nb_bin):
    """Build an outcome space grid.

    Build an outcome space grid:
    :param min_x: minimum values on each dimension
    :param max_x: maximum values on each dimension
    :param nb_bin: number of bins per dimensions. Vector of the nubmer of bins for each dimension. If scalar, we will assume the same dimension for each dimension.
    :returns: the generated grid
    """
    assert(len(min_x)==len(max_x)),"Problem with the size of min and max"
    dim=len(min_x)
    if(hasattr(nb_bin, '__iter__')):
        lnb_bin=nb_bin
    else:
        lnb_bin=[nb_bin]*dim
    grid=np.zeros(shape=lnb_bin,dtype=np.int)
    return grid

def update_grid(grid,min_x, max_x, x):
    """Update a grid with the given points.

    Update a grid with the given points:
    :param grid: grid to update (None if it is to be built)
    :param min_x: minimum values on each dimension
    :param max_x: maximum values on each dimension
    :param x: set of points to take into account
    """
    assert(len(min_x)==len(max_x)),"Problem with the size of min and max"
    dim=len(min_x)
    nb_bin=np.shape(grid)
    for px in x:
        assert(len(px)==len(max_x)),"Problem with the size of a point:  "+str(px)+" min_x="+str(min_x)
        ix=[0]*dim
        for i in range(dim):
            ix[i] = m.floor((px[i]-min_x[i])/(max_x[i]-min_x[i]+0.01)*nb_bin[i])
        #print("Adding a point to "+str(ix))
        grid[tuple(ix)]+=1

def entropy(grid):
    """Return the entropy of the grid (close to 1 == uniform)."""
    nb_bin=np.shape(grid)
    nbc=reduce(lambda x,y:x*y,nb_bin,1)
    n=np.sum(grid)
    #print("Number of cells: %d, number of points: %d"%(nbc, n))
    if (n==0):
        return float('NaN')
    entropy=np.array(grid)
    entropy=entropy/float(n)
    entropy=entropy*np.log(entropy)
    return -1.*float(np.sum(entropy))/float(np.log(nbc))

def coverage(grid):
    """Return the coverage, the ratio of non zero cells on the total number of cells."""
    nb_bin=np.shape(grid)
    nbc=reduce(lambda x,y:x*y,nb_bin,1)
    return float(np.count_nonzero(grid))/float(nbc)

def get_coverage(min_x,max_x, nb_bin, x):
    """Getting the coverage of a given set of points.
    """
    grid=build_grid(min_x, max_x, nb_bin)
    update_grid(grid,min_x, max_x, x)
    return coverage(grid)
    
def generate_uniform_grid(grid):
    """Generate a uniform grid with the same shape and same number of points than grid."""
    grid_uniform=np.ones(np.shape(grid))
    nb_bin=np.shape(grid)    
    nbc=reduce(lambda x,y:x*y,nb_bin,1)
    nbsamples=np.sum(grid)
    grid_uniform=nbsamples/nbc*grid_uniform
    if (nbsamples<nbc):
        print("Warning, too few samples to estimate coverage: nbsamples=%d, nbcells=%d"%(nbsamples,nbc))
    return grid_uniform

def generate_reachable_uniform_grid(grid):
    """Generate a uniform grid with the same shape and same number of points than grid."""
    gu=np.array(grid)
    gu_vec=np.ravel(gu)
    def f(u):
        if(u>0):
            return 1
        else:
            return 0
    grid_uniform=np.reshape(np.array(list(map(lambda v: f(v), gu_vec))), np.shape(grid))

    nbnz=np.count_nonzero(grid)
    nbsamples=np.sum(grid)

    grid_uniform=nbsamples/nbnz*grid_uniform
    return grid_uniform

def jensen_shannon_distance(grid1,grid2):
<<<<<<< HEAD
    grid3=grid1+grid2
    grid4=grid1*np.log2(2*grid1/grid3)+grid2*np.log2(2*grid2/grid3)
    grid5=ma.masked_invalid(grid4)
    return grid5.sum()
=======
#    grid3=grid1+grid2
#    grid4=grid1*np.log(2*grid1/grid3)+grid2*np.log(2*grid2/grid3)
#    grid5=ma.masked_invalid(grid4)
#    return grid5.sum()
     return jensenshannon(np.asarray(grid1).flatten(),np.asarray(grid2).flatten())
>>>>>>> 9f30685e
    
def exploration_uniformity(grid):
    nbpts=sum(sum(grid))
    gridN=grid/nbpts
    gridU=generate_uniform_grid(grid)/nbpts
    jsd=jensen_shannon_distance(gridN,gridU)
    return 1-jsd

def exploration_reachable_uniformity(grid):
    vgr=np.ravel(grid)
    vgrf=list(filter(lambda x: x>0, vgr))
    vgru=generate_reachable_uniform_grid(vgrf)
    nbpts=sum(vgrf)
    vgrf=vgrf/nbpts
    vgru=vgru/nbpts
    jsd=jensen_shannon_distance(vgrf, vgru)
    return 1-jsd


def radius(x):
    """Return statistics about the distances between the points in x.

    Return statistics about the distances between the points in x. Values returned:
    :returns:
       maximum distance between points in x
       75 percentile of the distances
       average value of the distances
       median value of the distances
    """
    max_d=0
    d=[]
    for i1 in range(len(x)):
        for i2 in range(i1+1,len(x)):
            px1=x[i1]
            px2=x[i2]
            dist=np.linalg.norm(px1-px2)
            d.append(dist)
    return max(d),np.percentile(d,75),np.average(d),np.median(d)

def sample_from_pop(population, toolbox, lambda_, cxpb, mutpb):
    """Generate a set of individuals from a population.

    Generate a set of individuals from a population. Parameters:
    :param population: the population to start from
    :param toolbox: the DEAP framework toolbox that contains the variation operators and the evaluation function
    :param lambda_: number of individuals to generate
    :param cxpb: cross-over probability (set to 0 to test only mutation)
    :param mutbp: mutation probability

    WARNING: if cxpb>0, the population size needs to be >2 (it thus won't work to sample individuals from a single individual)
    """
    # Vary the population
    offspring = algorithms.varOr(population, toolbox, lambda_, cxpb, mutpb)
    #for of in offspring:
    #    print("Offspring: "+str(of))
    # Evaluate the individuals with an invalid fitness
    fitnesses = toolbox.map(toolbox.evaluate, offspring)
    for ind, fit in zip(offspring, fitnesses):
        ind.fitness.values = fit[0] 
        ind.bd = fit[1]
        ind.evolvability_samples=None # SD: required, otherwise, the memory usage explodes... I do not understand why yet.
        
    return offspring


def density(grid):
    """Return the density of the population.

    Return the density of the population.
    """
    print("TODO...")
    pass

def cumul_distance(x):
    """Returns the sum of the distances of all pairs of individuals."""
    cumul=0
    for i in range(len(x)):
        for j in range(i+1,len(x)):
            cumul+=np.linalg.norm(np.array(x[i].bd)-np.array(x[j].bd))
    return cumul

if __name__ == '__main__':


    random.seed()
    
    min_x=[0,0]
    max_x=[600,600]
    nb_bin=10
    grid=build_grid(min_x, max_x, nb_bin)
    nbpts=10000
    x=[[random.uniform(min_x[0], max_x[0]), random.uniform(min_x[1], max_x[1])] for p in range(nbpts)]
    update_grid(grid,min_x, max_x, x)

    grid2=build_grid(min_x, max_x, nb_bin)
    x2=[[random.uniform(min_x[0], max_x[0]/2), random.uniform(min_x[1], max_x[1]/2)] for p in range(nbpts)]
    update_grid(grid2,min_x, max_x, x2)


    uniform_grid=generate_uniform_grid(grid)
    print("Coverage of grid: %.2f, coverage of the uniform grid: %.2f of grid2: %.2f"%(coverage(grid), coverage(uniform_grid), coverage(grid2)))
    print("Jensen-Shannon distance between the 2: %f"%(jensen_shannon_distance(grid,uniform_grid)))
    print("Jensen-Shannon distance between grid2 and uniform grid: %f"%(jensen_shannon_distance(grid2,uniform_grid)))
        
    <|MERGE_RESOLUTION|>--- conflicted
+++ resolved
@@ -103,19 +103,12 @@
     return grid_uniform
 
 def jensen_shannon_distance(grid1,grid2):
-<<<<<<< HEAD
-    grid3=grid1+grid2
-    grid4=grid1*np.log2(2*grid1/grid3)+grid2*np.log2(2*grid2/grid3)
-    grid5=ma.masked_invalid(grid4)
-    return grid5.sum()
-=======
 #    grid3=grid1+grid2
 #    grid4=grid1*np.log(2*grid1/grid3)+grid2*np.log(2*grid2/grid3)
 #    grid5=ma.masked_invalid(grid4)
 #    return grid5.sum()
      return jensenshannon(np.asarray(grid1).flatten(),np.asarray(grid2).flatten())
->>>>>>> 9f30685e
-    
+
 def exploration_uniformity(grid):
     nbpts=sum(sum(grid))
     gridN=grid/nbpts
