
# coding: utf-8

## EA & pyMaze expriments - vanilla python version for SCOOP parallelism
import sys,getopt
import numpy as np

from diversity_algorithms.environments import EvaluationFunctor
from diversity_algorithms.controllers import SimpleNeuralController
from diversity_algorithms.analysis import build_grid
from diversity_algorithms.algorithms.stats import * 

from deap import creator, base

import dill
import pickle

# =====
# Yes, this is ugly. This is DEAP's fault.
# See https://github.com/DEAP/deap/issues/57

from diversity_algorithms.algorithms.novelty_search import set_creator
set_creator(creator)


creator.create("FitnessMax", base.Fitness, weights=(1.0,))
creator.create("Individual", list, typecode="d", fitness=creator.FitnessMax, strategy=None)
#creator.create("Strategy", list, typecode="d")

<<<<<<< HEAD
from diversity_algorithms.algorithms.novelty_search import NovES
from diversity_algorithms.algorithms.utils import *

=======
from diversity_algorithms.algorithms import NovES
>>>>>>> 5e504dfc
# =====

#creator.create("FitnessMax", base.Fitness, weights=(1.0,))
#creator.create("Individual", list, typecode="d", fitness=creator.FitnessMax, strategy=None)
#creator.create("Strategy", list, typecode="d")



with_scoop=True

if with_scoop:
	from scoop import futures


# Each worker gets a functor
nnparams={"n_hidden_layers": 2, "n_neurons_per_hidden": 10}
#env, controller = generate_gym_env_and_controller(params=nnparams)
eval_dist_maze = EvaluationFunctor(controller_type=SimpleNeuralController,controller_params=nnparams,with_behavior_descriptor=True)

# DO NOT pass the functor directly to futures.map -- this creates memory leaks
# Wrapper that evals with the local functor
def eval_with_functor(g):
	return eval_dist_maze(g)


def launch_nov(pop_size, nb_gen, evolvability_nb_samples, evolvability_period=100, dump_period_pop=10, dump_period_bd=1):
	"""Launch a novelty search run on the maze
        
	Launch a novelty search run on the maze:
	:param pop_size: population size
	:param nb_gen: number of generations to compute
	:param evolvability_nb_samples: number of samples to estimate the evolvability of each individual in the population
	:param evolvability_period: period of the evolvability estimation
	:param dump_period_pop: period of populatin dump
	:param dump_period_bd: period of behavior descriptors dump        

	WARNING: the evolvability requires to generate and evaluate pop_size*evolvability_nb_samples just for statistics purposes, it will significantly slow down the process.
        """
	min_x=[0,0]
	max_x=[600,600]
	nb_bin=50
	grid=build_grid(min_x, max_x, nb_bin)
	if (evolvability_nb_samples>0):
		stats=get_stat_coverage(grid,indiv=True,min_x=min_x,max_x=max_x,nb_bin=nb_bin)
	else:
<<<<<<< HEAD
		stats=get_stat_coverage(grid,indiv=False,min_x=min_x,max_x=max_x,nb_bin=nb_bin)

	params={"IND_SIZE":controller.n_weights, 
		"CXPB":0,
		"MUTPB":0.5,
		"NGEN":nb_gen,
		"STATS":stats,
		"MIN": -10,
		"MAX": 10,
=======
                stats=None
	params={"IND_SIZE":eval_dist_maze.controller.n_weights, 
		"CXPB":0, # No crossover
		"MUTPB":1., # All offspring are mutated...
		"INDPB":0.1, # ...but only 10% of parameters are mutated
		"ETA_M": 15.0, # Eta parameter for polynomial mutation
		"NGEN":nb_gen, # Number of generations
		"STATS":stats, # Statistics
		"MIN": -5, # Seems reasonable for NN weights
		"MAX": 5, # Seems reasonable for NN weights
>>>>>>> 5e504dfc
		"MU": pop_size,
		"LAMBDA": pop_size*2,
		"K":15,
		"ADD_STRATEGY":"random",
		"LAMBDANOV":6,
<<<<<<< HEAD
                "EVOLVABILITY_NB_SAMPLES": evolvability_nb_samples,
                "EVOLVABILITY_PERIOD":evolvability_period,
                "DUMP_PERIOD_POP": dump_period_pop,
                "DUMP_PERIOD_BD": dump_period_bd,
                "MIN_X": min_x, # not used by NS. It is just to keep track of it in the saved param file
                "MAX_X": max_x, # not used by NS. It is just to keep track of it in the saved param file
                "NB_BIN":nb_bin # not used by NS. It is just to keep track of it in the saved param file
=======
		"EVOLVABILITY_NB_SAMPLES": evolvability_nb_samples
>>>>>>> 5e504dfc
	}
	
	print("Launching Novelty Search with pop_size=%d, nb_gen=%d and evolvability_nb_samples=%d"%(pop_size, nb_gen, evolvability_nb_samples))
	if (evolvability_nb_samples>0):
                print("WARNING, evolvability_nb_samples>0. The run will last much longer...")

	if with_scoop:
		pool=futures

	dump_params(params,run_name)
	pop, archive, logbook = NovES(eval_with_functor, params, pool, run_name)
	dump_pop(pop,nb_gen,run_name)
	dump_logbook(logbook,nb_gen,run_name)
	dump_archive(archive,nb_gen,run_name)
        
	return pop, logbook

# THIS IS IMPORTANT or the code will be executed in all workers
if(__name__=='__main__'):
        # Get env and controller

	pop_size=100
	nb_gen=1000
	evolvability_nb_samples=0
	evolvability_period=-1

	run_name=generate_exp_name("")

        
	try:
                opts, args = getopt.getopt(sys.argv[1:],"hp:g:e:P:",["pop_size=","nb_gen=", "evolvability_nb_samples=","evolvability_period="])
	except getopt.GetoptError:
                print(sys.argv[0]+" -p <population size> -g <number of generations> -e <evolvability_nb_samples> -P <evolvability_period>")
                sys.exit(2)
	for opt, arg in opts:
		if opt == '-h':
                        print(sys.argv[0]+" -p <population size> -g <number of generations> -e <nb of samples for indiv evolvability estimation> -P <period of evolvability estimation>")
                        sys.exit()
		elif opt in ("-p", "--pop_size"):
                                  pop_size = int(arg)
		elif opt in ("-g", "--nb_gen"):
                                  nb_gen = int(arg)
		elif opt in ("-e", "--evolvability_nb_samples"):
                                  evolvability_nb_samples = int(arg)
		elif opt in ("-P", "--evolvability_period"):
                                  evolvability_period = int(arg)

	pop, logbook = launch_nov(pop_size, nb_gen, evolvability_nb_samples, evolvability_period)

	
	print("The population, log, archives, etc have been dumped in: "+run_name)
        
<|MERGE_RESOLUTION|>--- conflicted
+++ resolved
@@ -27,13 +27,8 @@
 creator.create("Individual", list, typecode="d", fitness=creator.FitnessMax, strategy=None)
 #creator.create("Strategy", list, typecode="d")
 
-<<<<<<< HEAD
 from diversity_algorithms.algorithms.novelty_search import NovES
 from diversity_algorithms.algorithms.utils import *
-
-=======
-from diversity_algorithms.algorithms import NovES
->>>>>>> 5e504dfc
 # =====
 
 #creator.create("FitnessMax", base.Fitness, weights=(1.0,))
@@ -76,21 +71,12 @@
 	max_x=[600,600]
 	nb_bin=50
 	grid=build_grid(min_x, max_x, nb_bin)
+	stats=None
 	if (evolvability_nb_samples>0):
 		stats=get_stat_coverage(grid,indiv=True,min_x=min_x,max_x=max_x,nb_bin=nb_bin)
 	else:
-<<<<<<< HEAD
 		stats=get_stat_coverage(grid,indiv=False,min_x=min_x,max_x=max_x,nb_bin=nb_bin)
 
-	params={"IND_SIZE":controller.n_weights, 
-		"CXPB":0,
-		"MUTPB":0.5,
-		"NGEN":nb_gen,
-		"STATS":stats,
-		"MIN": -10,
-		"MAX": 10,
-=======
-                stats=None
 	params={"IND_SIZE":eval_dist_maze.controller.n_weights, 
 		"CXPB":0, # No crossover
 		"MUTPB":1., # All offspring are mutated...
@@ -100,13 +86,11 @@
 		"STATS":stats, # Statistics
 		"MIN": -5, # Seems reasonable for NN weights
 		"MAX": 5, # Seems reasonable for NN weights
->>>>>>> 5e504dfc
 		"MU": pop_size,
 		"LAMBDA": pop_size*2,
 		"K":15,
 		"ADD_STRATEGY":"random",
 		"LAMBDANOV":6,
-<<<<<<< HEAD
                 "EVOLVABILITY_NB_SAMPLES": evolvability_nb_samples,
                 "EVOLVABILITY_PERIOD":evolvability_period,
                 "DUMP_PERIOD_POP": dump_period_pop,
@@ -114,9 +98,6 @@
                 "MIN_X": min_x, # not used by NS. It is just to keep track of it in the saved param file
                 "MAX_X": max_x, # not used by NS. It is just to keep track of it in the saved param file
                 "NB_BIN":nb_bin # not used by NS. It is just to keep track of it in the saved param file
-=======
-		"EVOLVABILITY_NB_SAMPLES": evolvability_nb_samples
->>>>>>> 5e504dfc
 	}
 	
 	print("Launching Novelty Search with pop_size=%d, nb_gen=%d and evolvability_nb_samples=%d"%(pop_size, nb_gen, evolvability_nb_samples))
